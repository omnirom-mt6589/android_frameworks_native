/*
 * Copyright (C) 2006 The Android Open Source Project
 *
 * Licensed under the Apache License, Version 2.0 (the "License");
 * you may not use this file except in compliance with the License.
 * You may obtain a copy of the License at
 *
 *      http://www.apache.org/licenses/LICENSE-2.0
 *
 * Unless required by applicable law or agreed to in writing, software
 * distributed under the License is distributed on an "AS IS" BASIS,
 * WITHOUT WARRANTIES OR CONDITIONS OF ANY KIND, either express or implied.
 * See the License for the specific language governing permissions and
 * limitations under the License.
 */

//
// Provide access to read-only assets.
//

#define LOG_TAG "asset"
//#define LOG_NDEBUG 0

#include <utils/AssetManager.h>
#include <utils/AssetDir.h>
#include <utils/Asset.h>
#include <utils/Atomic.h>
#include <utils/String8.h>
#include <utils/ResourceTypes.h>
#include <utils/String8.h>
#include <utils/ZipFileRO.h>
#include <utils/Log.h>
#include <utils/Timers.h>
#include <utils/threads.h>

#include <dirent.h>
#include <errno.h>
#include <assert.h>
<<<<<<< HEAD
#include <strings.h>
=======
#include <fcntl.h>
#include <sys/stat.h>
#include <unistd.h>

#ifndef TEMP_FAILURE_RETRY
/* Used to retry syscalls that can return EINTR. */
#define TEMP_FAILURE_RETRY(exp) ({         \
    typeof (exp) _rc;                      \
    do {                                   \
        _rc = (exp);                       \
    } while (_rc == -1 && errno == EINTR); \
    _rc; })
#endif
>>>>>>> f6bbefd5

using namespace android;

/*
 * Names for default app, locale, and vendor.  We might want to change
 * these to be an actual locale, e.g. always use en-US as the default.
 */
static const char* kDefaultLocale = "default";
static const char* kDefaultVendor = "default";
static const char* kAssetsRoot = "assets";
static const char* kAppZipName = NULL; //"classes.jar";
static const char* kSystemAssets = "framework/framework-res.apk";
static const char* kIdmapCacheDir = "resource-cache";

static const char* kExcludeExtension = ".EXCLUDE";

static Asset* const kExcludedAsset = (Asset*) 0xd000000d;

static volatile int32_t gCount = 0;

namespace {
    // Transform string /a/b/c.apk to /data/resource-cache/a@b@c.apk@idmap
    String8 idmapPathForPackagePath(const String8& pkgPath)
    {
        const char* root = getenv("ANDROID_DATA");
        LOG_ALWAYS_FATAL_IF(root == NULL, "ANDROID_DATA not set");
        String8 path(root);
        path.appendPath(kIdmapCacheDir);

        char buf[256]; // 256 chars should be enough for anyone...
        strncpy(buf, pkgPath.string(), 255);
        buf[255] = '\0';
        char* filename = buf;
        while (*filename && *filename == '/') {
            ++filename;
        }
        char* p = filename;
        while (*p) {
            if (*p == '/') {
                *p = '@';
            }
            ++p;
        }
        path.appendPath(filename);
        path.append("@idmap");

        return path;
    }
}

/*
 * ===========================================================================
 *      AssetManager
 * ===========================================================================
 */

int32_t AssetManager::getGlobalCount()
{
    return gCount;
}

AssetManager::AssetManager(CacheMode cacheMode)
    : mLocale(NULL), mVendor(NULL),
      mResources(NULL), mConfig(new ResTable_config),
      mCacheMode(cacheMode), mCacheValid(false)
{
    int count = android_atomic_inc(&gCount)+1;
    //LOGI("Creating AssetManager %p #%d\n", this, count);
    memset(mConfig, 0, sizeof(ResTable_config));
}

AssetManager::~AssetManager(void)
{
    int count = android_atomic_dec(&gCount);
    //LOGI("Destroying AssetManager in %p #%d\n", this, count);

    delete mConfig;
    delete mResources;

    // don't have a String class yet, so make sure we clean up
    delete[] mLocale;
    delete[] mVendor;
}

bool AssetManager::addAssetPath(const String8& path, void** cookie)
{
    AutoMutex _l(mLock);

    asset_path ap;

    String8 realPath(path);
    if (kAppZipName) {
        realPath.appendPath(kAppZipName);
    }
    ap.type = ::getFileType(realPath.string());
    if (ap.type == kFileTypeRegular) {
        ap.path = realPath;
    } else {
        ap.path = path;
        ap.type = ::getFileType(path.string());
        if (ap.type != kFileTypeDirectory && ap.type != kFileTypeRegular) {
            LOGW("Asset path %s is neither a directory nor file (type=%d).",
                 path.string(), (int)ap.type);
            return false;
        }
    }

    // Skip if we have it already.
    for (size_t i=0; i<mAssetPaths.size(); i++) {
        if (mAssetPaths[i].path == ap.path) {
            if (cookie) {
                *cookie = (void*)(i+1);
            }
            return true;
        }
    }

    LOGV("In %p Asset %s path: %s", this,
         ap.type == kFileTypeDirectory ? "dir" : "zip", ap.path.string());

    mAssetPaths.add(ap);

    // new paths are always added at the end
    if (cookie) {
        *cookie = (void*)mAssetPaths.size();
    }

    // add overlay packages for /system/framework; apps are handled by the
    // (Java) package manager
    if (strncmp(path.string(), "/system/framework/", 18) == 0) {
        // When there is an environment variable for /vendor, this
        // should be changed to something similar to how ANDROID_ROOT
        // and ANDROID_DATA are used in this file.
        String8 overlayPath("/vendor/overlay/framework/");
        overlayPath.append(path.getPathLeaf());
        if (TEMP_FAILURE_RETRY(access(overlayPath.string(), R_OK)) == 0) {
            asset_path oap;
            oap.path = overlayPath;
            oap.type = ::getFileType(overlayPath.string());
            bool addOverlay = (oap.type == kFileTypeRegular); // only .apks supported as overlay
            if (addOverlay) {
                oap.idmap = idmapPathForPackagePath(overlayPath);

                if (isIdmapStaleLocked(ap.path, oap.path, oap.idmap)) {
                    addOverlay = createIdmapFileLocked(ap.path, oap.path, oap.idmap);
                }
            }
            if (addOverlay) {
                mAssetPaths.add(oap);
            } else {
                LOGW("failed to add overlay package %s\n", overlayPath.string());
            }
        }
    }

    return true;
}

bool AssetManager::isIdmapStaleLocked(const String8& originalPath, const String8& overlayPath,
                                      const String8& idmapPath)
{
    struct stat st;
    if (TEMP_FAILURE_RETRY(stat(idmapPath.string(), &st)) == -1) {
        if (errno == ENOENT) {
            return true; // non-existing idmap is always stale
        } else {
            LOGW("failed to stat file %s: %s\n", idmapPath.string(), strerror(errno));
            return false;
        }
    }
    if (st.st_size < ResTable::IDMAP_HEADER_SIZE_BYTES) {
        LOGW("file %s has unexpectedly small size=%zd\n", idmapPath.string(), (size_t)st.st_size);
        return false;
    }
    int fd = TEMP_FAILURE_RETRY(::open(idmapPath.string(), O_RDONLY));
    if (fd == -1) {
        LOGW("failed to open file %s: %s\n", idmapPath.string(), strerror(errno));
        return false;
    }
    char buf[ResTable::IDMAP_HEADER_SIZE_BYTES];
    ssize_t bytesLeft = ResTable::IDMAP_HEADER_SIZE_BYTES;
    for (;;) {
        ssize_t r = TEMP_FAILURE_RETRY(read(fd, buf + ResTable::IDMAP_HEADER_SIZE_BYTES - bytesLeft,
                                            bytesLeft));
        if (r < 0) {
            TEMP_FAILURE_RETRY(close(fd));
            return false;
        }
        bytesLeft -= r;
        if (bytesLeft == 0) {
            break;
        }
    }
    TEMP_FAILURE_RETRY(close(fd));

    uint32_t cachedOriginalCrc, cachedOverlayCrc;
    if (!ResTable::getIdmapInfo(buf, ResTable::IDMAP_HEADER_SIZE_BYTES,
                                &cachedOriginalCrc, &cachedOverlayCrc)) {
        return false;
    }

    uint32_t actualOriginalCrc, actualOverlayCrc;
    if (!getZipEntryCrcLocked(originalPath, "resources.arsc", &actualOriginalCrc)) {
        return false;
    }
    if (!getZipEntryCrcLocked(overlayPath, "resources.arsc", &actualOverlayCrc)) {
        return false;
    }
    return cachedOriginalCrc != actualOriginalCrc || cachedOverlayCrc != actualOverlayCrc;
}

bool AssetManager::getZipEntryCrcLocked(const String8& zipPath, const char* entryFilename,
                                        uint32_t* pCrc)
{
    asset_path ap;
    ap.path = zipPath;
    const ZipFileRO* zip = getZipFileLocked(ap);
    if (zip == NULL) {
        return false;
    }
    const ZipEntryRO entry = zip->findEntryByName(entryFilename);
    if (entry == NULL) {
        return false;
    }
    if (!zip->getEntryInfo(entry, NULL, NULL, NULL, NULL, NULL, (long*)pCrc)) {
        return false;
    }
    return true;
}

bool AssetManager::createIdmapFileLocked(const String8& originalPath, const String8& overlayPath,
                                         const String8& idmapPath)
{
    LOGD("%s: originalPath=%s overlayPath=%s idmapPath=%s\n",
         __FUNCTION__, originalPath.string(), overlayPath.string(), idmapPath.string());
    ResTable tables[2];
    const String8* paths[2] = { &originalPath, &overlayPath };
    uint32_t originalCrc, overlayCrc;
    bool retval = false;
    ssize_t offset = 0;
    int fd = 0;
    uint32_t* data = NULL;
    size_t size;

    for (int i = 0; i < 2; ++i) {
        asset_path ap;
        ap.type = kFileTypeRegular;
        ap.path = *paths[i];
        Asset* ass = openNonAssetInPathLocked("resources.arsc", Asset::ACCESS_BUFFER, ap);
        if (ass == NULL) {
            LOGW("failed to find resources.arsc in %s\n", ap.path.string());
            goto error;
        }
        tables[i].add(ass, (void*)1, false);
    }

    if (!getZipEntryCrcLocked(originalPath, "resources.arsc", &originalCrc)) {
        LOGW("failed to retrieve crc for resources.arsc in %s\n", originalPath.string());
        goto error;
    }
    if (!getZipEntryCrcLocked(overlayPath, "resources.arsc", &overlayCrc)) {
        LOGW("failed to retrieve crc for resources.arsc in %s\n", overlayPath.string());
        goto error;
    }

    if (tables[0].createIdmap(tables[1], originalCrc, overlayCrc,
                              (void**)&data, &size) != NO_ERROR) {
        LOGW("failed to generate idmap data for file %s\n", idmapPath.string());
        goto error;
    }

    // This should be abstracted (eg replaced by a stand-alone
    // application like dexopt, triggered by something equivalent to
    // installd).
    fd = TEMP_FAILURE_RETRY(::open(idmapPath.string(), O_WRONLY | O_CREAT | O_TRUNC, 0644));
    if (fd == -1) {
        LOGW("failed to write idmap file %s (open: %s)\n", idmapPath.string(), strerror(errno));
        goto error_free;
    }
    for (;;) {
        ssize_t written = TEMP_FAILURE_RETRY(write(fd, data + offset, size));
        if (written < 0) {
            LOGW("failed to write idmap file %s (write: %s)\n", idmapPath.string(),
                 strerror(errno));
            goto error_close;
        }
        size -= (size_t)written;
        offset += written;
        if (size == 0) {
            break;
        }
    }

    retval = true;
error_close:
    TEMP_FAILURE_RETRY(close(fd));
error_free:
    free(data);
error:
    return retval;
}

bool AssetManager::addDefaultAssets()
{
    const char* root = getenv("ANDROID_ROOT");
    LOG_ALWAYS_FATAL_IF(root == NULL, "ANDROID_ROOT not set");

    String8 path(root);
    path.appendPath(kSystemAssets);

    return addAssetPath(path, NULL);
}

void* AssetManager::nextAssetPath(void* cookie) const
{
    AutoMutex _l(mLock);
    size_t next = ((size_t)cookie)+1;
    return next > mAssetPaths.size() ? NULL : (void*)next;
}

String8 AssetManager::getAssetPath(void* cookie) const
{
    AutoMutex _l(mLock);
    const size_t which = ((size_t)cookie)-1;
    if (which < mAssetPaths.size()) {
        return mAssetPaths[which].path;
    }
    return String8();
}

/*
 * Set the current locale.  Use NULL to indicate no locale.
 *
 * Close and reopen Zip archives as appropriate, and reset cached
 * information in the locale-specific sections of the tree.
 */
void AssetManager::setLocale(const char* locale)
{
    AutoMutex _l(mLock);
    setLocaleLocked(locale);
}

void AssetManager::setLocaleLocked(const char* locale)
{
    if (mLocale != NULL) {
        /* previously set, purge cached data */
        purgeFileNameCacheLocked();
        //mZipSet.purgeLocale();
        delete[] mLocale;
    }
    mLocale = strdupNew(locale);
    
    updateResourceParamsLocked();
}

/*
 * Set the current vendor.  Use NULL to indicate no vendor.
 *
 * Close and reopen Zip archives as appropriate, and reset cached
 * information in the vendor-specific sections of the tree.
 */
void AssetManager::setVendor(const char* vendor)
{
    AutoMutex _l(mLock);

    if (mVendor != NULL) {
        /* previously set, purge cached data */
        purgeFileNameCacheLocked();
        //mZipSet.purgeVendor();
        delete[] mVendor;
    }
    mVendor = strdupNew(vendor);
}

void AssetManager::setConfiguration(const ResTable_config& config, const char* locale)
{
    AutoMutex _l(mLock);
    *mConfig = config;
    if (locale) {
        setLocaleLocked(locale);
    } else if (config.language[0] != 0) {
        char spec[9];
        spec[0] = config.language[0];
        spec[1] = config.language[1];
        if (config.country[0] != 0) {
            spec[2] = '_';
            spec[3] = config.country[0];
            spec[4] = config.country[1];
            spec[5] = 0;
        } else {
            spec[3] = 0;
        }
        setLocaleLocked(spec);
    } else {
        updateResourceParamsLocked();
    }
}

void AssetManager::getConfiguration(ResTable_config* outConfig) const
{
    AutoMutex _l(mLock);
    *outConfig = *mConfig;
}

/*
 * Open an asset.
 *
 * The data could be;
 *  - In a file on disk (assetBase + fileName).
 *  - In a compressed file on disk (assetBase + fileName.gz).
 *  - In a Zip archive, uncompressed or compressed.
 *
 * It can be in a number of different directories and Zip archives.
 * The search order is:
 *  - [appname]
 *    - locale + vendor
 *    - "default" + vendor
 *    - locale + "default"
 *    - "default + "default"
 *  - "common"
 *    - (same as above)
 *
 * To find a particular file, we have to try up to eight paths with
 * all three forms of data.
 *
 * We should probably reject requests for "illegal" filenames, e.g. those
 * with illegal characters or "../" backward relative paths.
 */
Asset* AssetManager::open(const char* fileName, AccessMode mode)
{
    AutoMutex _l(mLock);

    LOG_FATAL_IF(mAssetPaths.size() == 0, "No assets added to AssetManager");


    if (mCacheMode != CACHE_OFF && !mCacheValid)
        loadFileNameCacheLocked();

    String8 assetName(kAssetsRoot);
    assetName.appendPath(fileName);

    /*
     * For each top-level asset path, search for the asset.
     */

    size_t i = mAssetPaths.size();
    while (i > 0) {
        i--;
        LOGV("Looking for asset '%s' in '%s'\n",
                assetName.string(), mAssetPaths.itemAt(i).path.string());
        Asset* pAsset = openNonAssetInPathLocked(assetName.string(), mode, mAssetPaths.itemAt(i));
        if (pAsset != NULL) {
            return pAsset != kExcludedAsset ? pAsset : NULL;
        }
    }

    return NULL;
}

/*
 * Open a non-asset file as if it were an asset.
 *
 * The "fileName" is the partial path starting from the application
 * name.
 */
Asset* AssetManager::openNonAsset(const char* fileName, AccessMode mode)
{
    AutoMutex _l(mLock);

    LOG_FATAL_IF(mAssetPaths.size() == 0, "No assets added to AssetManager");


    if (mCacheMode != CACHE_OFF && !mCacheValid)
        loadFileNameCacheLocked();

    /*
     * For each top-level asset path, search for the asset.
     */

    size_t i = mAssetPaths.size();
    while (i > 0) {
        i--;
        LOGV("Looking for non-asset '%s' in '%s'\n", fileName, mAssetPaths.itemAt(i).path.string());
        Asset* pAsset = openNonAssetInPathLocked(
            fileName, mode, mAssetPaths.itemAt(i));
        if (pAsset != NULL) {
            return pAsset != kExcludedAsset ? pAsset : NULL;
        }
    }

    return NULL;
}

Asset* AssetManager::openNonAsset(void* cookie, const char* fileName, AccessMode mode)
{
    const size_t which = ((size_t)cookie)-1;

    AutoMutex _l(mLock);

    LOG_FATAL_IF(mAssetPaths.size() == 0, "No assets added to AssetManager");


    if (mCacheMode != CACHE_OFF && !mCacheValid)
        loadFileNameCacheLocked();

    if (which < mAssetPaths.size()) {
        LOGV("Looking for non-asset '%s' in '%s'\n", fileName,
                mAssetPaths.itemAt(which).path.string());
        Asset* pAsset = openNonAssetInPathLocked(
            fileName, mode, mAssetPaths.itemAt(which));
        if (pAsset != NULL) {
            return pAsset != kExcludedAsset ? pAsset : NULL;
        }
    }

    return NULL;
}

/*
 * Get the type of a file in the asset namespace.
 *
 * This currently only works for regular files.  All others (including
 * directories) will return kFileTypeNonexistent.
 */
FileType AssetManager::getFileType(const char* fileName)
{
    Asset* pAsset = NULL;

    /*
     * Open the asset.  This is less efficient than simply finding the
     * file, but it's not too bad (we don't uncompress or mmap data until
     * the first read() call).
     */
    pAsset = open(fileName, Asset::ACCESS_STREAMING);
    delete pAsset;

    if (pAsset == NULL)
        return kFileTypeNonexistent;
    else
        return kFileTypeRegular;
}

const ResTable* AssetManager::getResTable(bool required) const
{
    ResTable* rt = mResources;
    if (rt) {
        return rt;
    }

    // Iterate through all asset packages, collecting resources from each.

    AutoMutex _l(mLock);

    if (mResources != NULL) {
        return mResources;
    }

    if (required) {
        LOG_FATAL_IF(mAssetPaths.size() == 0, "No assets added to AssetManager");
    }

    if (mCacheMode != CACHE_OFF && !mCacheValid)
        const_cast<AssetManager*>(this)->loadFileNameCacheLocked();

    const size_t N = mAssetPaths.size();
    for (size_t i=0; i<N; i++) {
        Asset* ass = NULL;
        ResTable* sharedRes = NULL;
        bool shared = true;
        const asset_path& ap = mAssetPaths.itemAt(i);
        Asset* idmap = openIdmapLocked(ap);
        LOGV("Looking for resource asset in '%s'\n", ap.path.string());
        if (ap.type != kFileTypeDirectory) {
            if (i == 0) {
                // The first item is typically the framework resources,
                // which we want to avoid parsing every time.
                sharedRes = const_cast<AssetManager*>(this)->
                    mZipSet.getZipResourceTable(ap.path);
            }
            if (sharedRes == NULL) {
                ass = const_cast<AssetManager*>(this)->
                    mZipSet.getZipResourceTableAsset(ap.path);
                if (ass == NULL) {
                    LOGV("loading resource table %s\n", ap.path.string());
                    ass = const_cast<AssetManager*>(this)->
                        openNonAssetInPathLocked("resources.arsc",
                                                 Asset::ACCESS_BUFFER,
                                                 ap);
                    if (ass != NULL && ass != kExcludedAsset) {
                        ass = const_cast<AssetManager*>(this)->
                            mZipSet.setZipResourceTableAsset(ap.path, ass);
                    }
                }
                
                if (i == 0 && ass != NULL) {
                    // If this is the first resource table in the asset
                    // manager, then we are going to cache it so that we
                    // can quickly copy it out for others.
                    LOGV("Creating shared resources for %s", ap.path.string());
                    sharedRes = new ResTable();
                    sharedRes->add(ass, (void*)(i+1), false, idmap);
                    sharedRes = const_cast<AssetManager*>(this)->
                        mZipSet.setZipResourceTable(ap.path, sharedRes);
                }
            }
        } else {
            LOGV("loading resource table %s\n", ap.path.string());
            Asset* ass = const_cast<AssetManager*>(this)->
                openNonAssetInPathLocked("resources.arsc",
                                         Asset::ACCESS_BUFFER,
                                         ap);
            shared = false;
        }
        if ((ass != NULL || sharedRes != NULL) && ass != kExcludedAsset) {
            if (rt == NULL) {
                mResources = rt = new ResTable();
                updateResourceParamsLocked();
            }
            LOGV("Installing resource asset %p in to table %p\n", ass, mResources);
            if (sharedRes != NULL) {
                LOGV("Copying existing resources for %s", ap.path.string());
                rt->add(sharedRes);
            } else {
                LOGV("Parsing resources for %s", ap.path.string());
                rt->add(ass, (void*)(i+1), !shared, idmap);
            }

            if (!shared) {
                delete ass;
            }
        }
    }

    if (required && !rt) LOGW("Unable to find resources file resources.arsc");
    if (!rt) {
        mResources = rt = new ResTable();
    }
    return rt;
}

void AssetManager::updateResourceParamsLocked() const
{
    ResTable* res = mResources;
    if (!res) {
        return;
    }

    size_t llen = mLocale ? strlen(mLocale) : 0;
    mConfig->language[0] = 0;
    mConfig->language[1] = 0;
    mConfig->country[0] = 0;
    mConfig->country[1] = 0;
    if (llen >= 2) {
        mConfig->language[0] = mLocale[0];
        mConfig->language[1] = mLocale[1];
    }
    if (llen >= 5) {
        mConfig->country[0] = mLocale[3];
        mConfig->country[1] = mLocale[4];
    }
    mConfig->size = sizeof(*mConfig);

    res->setParameters(mConfig);
}

Asset* AssetManager::openIdmapLocked(const struct asset_path& ap) const
{
    Asset* ass = NULL;
    if (ap.idmap.size() != 0) {
        ass = const_cast<AssetManager*>(this)->
            openAssetFromFileLocked(ap.idmap, Asset::ACCESS_BUFFER);
        if (ass) {
            LOGV("loading idmap %s\n", ap.idmap.string());
        } else {
            LOGW("failed to load idmap %s\n", ap.idmap.string());
        }
    }
    return ass;
}

const ResTable& AssetManager::getResources(bool required) const
{
    const ResTable* rt = getResTable(required);
    return *rt;
}

bool AssetManager::isUpToDate()
{
    AutoMutex _l(mLock);
    return mZipSet.isUpToDate();
}

void AssetManager::getLocales(Vector<String8>* locales) const
{
    ResTable* res = mResources;
    if (res != NULL) {
        res->getLocales(locales);
    }
}

/*
 * Open a non-asset file as if it were an asset, searching for it in the
 * specified app.
 *
 * Pass in a NULL values for "appName" if the common app directory should
 * be used.
 */
Asset* AssetManager::openNonAssetInPathLocked(const char* fileName, AccessMode mode,
    const asset_path& ap)
{
    Asset* pAsset = NULL;

    /* look at the filesystem on disk */
    if (ap.type == kFileTypeDirectory) {
        String8 path(ap.path);
        path.appendPath(fileName);

        pAsset = openAssetFromFileLocked(path, mode);

        if (pAsset == NULL) {
            /* try again, this time with ".gz" */
            path.append(".gz");
            pAsset = openAssetFromFileLocked(path, mode);
        }

        if (pAsset != NULL) {
            //printf("FOUND NA '%s' on disk\n", fileName);
            pAsset->setAssetSource(path);
        }

    /* look inside the zip file */
    } else {
        String8 path(fileName);

        /* check the appropriate Zip file */
        ZipFileRO* pZip;
        ZipEntryRO entry;

        pZip = getZipFileLocked(ap);
        if (pZip != NULL) {
            //printf("GOT zip, checking NA '%s'\n", (const char*) path);
            entry = pZip->findEntryByName(path.string());
            if (entry != NULL) {
                //printf("FOUND NA in Zip file for %s\n", appName ? appName : kAppCommon);
                pAsset = openAssetFromZipLocked(pZip, entry, mode, path);
            }
        }

        if (pAsset != NULL) {
            /* create a "source" name, for debug/display */
            pAsset->setAssetSource(
                    createZipSourceNameLocked(ZipSet::getPathName(ap.path.string()), String8(""),
                                                String8(fileName)));
        }
    }

    return pAsset;
}

/*
 * Open an asset, searching for it in the directory hierarchy for the
 * specified app.
 *
 * Pass in a NULL values for "appName" if the common app directory should
 * be used.
 */
Asset* AssetManager::openInPathLocked(const char* fileName, AccessMode mode,
    const asset_path& ap)
{
    Asset* pAsset = NULL;

    /*
     * Try various combinations of locale and vendor.
     */
    if (mLocale != NULL && mVendor != NULL)
        pAsset = openInLocaleVendorLocked(fileName, mode, ap, mLocale, mVendor);
    if (pAsset == NULL && mVendor != NULL)
        pAsset = openInLocaleVendorLocked(fileName, mode, ap, NULL, mVendor);
    if (pAsset == NULL && mLocale != NULL)
        pAsset = openInLocaleVendorLocked(fileName, mode, ap, mLocale, NULL);
    if (pAsset == NULL)
        pAsset = openInLocaleVendorLocked(fileName, mode, ap, NULL, NULL);

    return pAsset;
}

/*
 * Open an asset, searching for it in the directory hierarchy for the
 * specified locale and vendor.
 *
 * We also search in "app.jar".
 *
 * Pass in NULL values for "appName", "locale", and "vendor" if the
 * defaults should be used.
 */
Asset* AssetManager::openInLocaleVendorLocked(const char* fileName, AccessMode mode,
    const asset_path& ap, const char* locale, const char* vendor)
{
    Asset* pAsset = NULL;

    if (ap.type == kFileTypeDirectory) {
        if (mCacheMode == CACHE_OFF) {
            /* look at the filesystem on disk */
            String8 path(createPathNameLocked(ap, locale, vendor));
            path.appendPath(fileName);
    
            String8 excludeName(path);
            excludeName.append(kExcludeExtension);
            if (::getFileType(excludeName.string()) != kFileTypeNonexistent) {
                /* say no more */
                //printf("+++ excluding '%s'\n", (const char*) excludeName);
                return kExcludedAsset;
            }
    
            pAsset = openAssetFromFileLocked(path, mode);
    
            if (pAsset == NULL) {
                /* try again, this time with ".gz" */
                path.append(".gz");
                pAsset = openAssetFromFileLocked(path, mode);
            }
    
            if (pAsset != NULL)
                pAsset->setAssetSource(path);
        } else {
            /* find in cache */
            String8 path(createPathNameLocked(ap, locale, vendor));
            path.appendPath(fileName);
    
            AssetDir::FileInfo tmpInfo;
            bool found = false;
    
            String8 excludeName(path);
            excludeName.append(kExcludeExtension);
    
            if (mCache.indexOf(excludeName) != NAME_NOT_FOUND) {
                /* go no farther */
                //printf("+++ Excluding '%s'\n", (const char*) excludeName);
                return kExcludedAsset;
            }

            /*
             * File compression extensions (".gz") don't get stored in the
             * name cache, so we have to try both here.
             */
            if (mCache.indexOf(path) != NAME_NOT_FOUND) {
                found = true;
                pAsset = openAssetFromFileLocked(path, mode);
                if (pAsset == NULL) {
                    /* try again, this time with ".gz" */
                    path.append(".gz");
                    pAsset = openAssetFromFileLocked(path, mode);
                }
            }

            if (pAsset != NULL)
                pAsset->setAssetSource(path);

            /*
             * Don't continue the search into the Zip files.  Our cached info
             * said it was a file on disk; to be consistent with openDir()
             * we want to return the loose asset.  If the cached file gets
             * removed, we fail.
             *
             * The alternative is to update our cache when files get deleted,
             * or make some sort of "best effort" promise, but for now I'm
             * taking the hard line.
             */
            if (found) {
                if (pAsset == NULL)
                    LOGD("Expected file not found: '%s'\n", path.string());
                return pAsset;
            }
        }
    }

    /*
     * Either it wasn't found on disk or on the cached view of the disk.
     * Dig through the currently-opened set of Zip files.  If caching
     * is disabled, the Zip file may get reopened.
     */
    if (pAsset == NULL && ap.type == kFileTypeRegular) {
        String8 path;

        path.appendPath((locale != NULL) ? locale : kDefaultLocale);
        path.appendPath((vendor != NULL) ? vendor : kDefaultVendor);
        path.appendPath(fileName);

        /* check the appropriate Zip file */
        ZipFileRO* pZip;
        ZipEntryRO entry;

        pZip = getZipFileLocked(ap);
        if (pZip != NULL) {
            //printf("GOT zip, checking '%s'\n", (const char*) path);
            entry = pZip->findEntryByName(path.string());
            if (entry != NULL) {
                //printf("FOUND in Zip file for %s/%s-%s\n",
                //    appName, locale, vendor);
                pAsset = openAssetFromZipLocked(pZip, entry, mode, path);
            }
        }

        if (pAsset != NULL) {
            /* create a "source" name, for debug/display */
            pAsset->setAssetSource(createZipSourceNameLocked(ZipSet::getPathName(ap.path.string()),
                                                             String8(""), String8(fileName)));
        }
    }

    return pAsset;
}

/*
 * Create a "source name" for a file from a Zip archive.
 */
String8 AssetManager::createZipSourceNameLocked(const String8& zipFileName,
    const String8& dirName, const String8& fileName)
{
    String8 sourceName("zip:");
    sourceName.append(zipFileName);
    sourceName.append(":");
    if (dirName.length() > 0) {
        sourceName.appendPath(dirName);
    }
    sourceName.appendPath(fileName);
    return sourceName;
}

/*
 * Create a path to a loose asset (asset-base/app/locale/vendor).
 */
String8 AssetManager::createPathNameLocked(const asset_path& ap, const char* locale,
    const char* vendor)
{
    String8 path(ap.path);
    path.appendPath((locale != NULL) ? locale : kDefaultLocale);
    path.appendPath((vendor != NULL) ? vendor : kDefaultVendor);
    return path;
}

/*
 * Create a path to a loose asset (asset-base/app/rootDir).
 */
String8 AssetManager::createPathNameLocked(const asset_path& ap, const char* rootDir)
{
    String8 path(ap.path);
    if (rootDir != NULL) path.appendPath(rootDir);
    return path;
}

/*
 * Return a pointer to one of our open Zip archives.  Returns NULL if no
 * matching Zip file exists.
 *
 * Right now we have 2 possible Zip files (1 each in app/"common").
 *
 * If caching is set to CACHE_OFF, to get the expected behavior we
 * need to reopen the Zip file on every request.  That would be silly
 * and expensive, so instead we just check the file modification date.
 *
 * Pass in NULL values for "appName", "locale", and "vendor" if the
 * generics should be used.
 */
ZipFileRO* AssetManager::getZipFileLocked(const asset_path& ap)
{
    LOGV("getZipFileLocked() in %p\n", this);

    return mZipSet.getZip(ap.path);
}

/*
 * Try to open an asset from a file on disk.
 *
 * If the file is compressed with gzip, we seek to the start of the
 * deflated data and pass that in (just like we would for a Zip archive).
 *
 * For uncompressed data, we may already have an mmap()ed version sitting
 * around.  If so, we want to hand that to the Asset instead.
 *
 * This returns NULL if the file doesn't exist, couldn't be opened, or
 * claims to be a ".gz" but isn't.
 */
Asset* AssetManager::openAssetFromFileLocked(const String8& pathName,
    AccessMode mode)
{
    Asset* pAsset = NULL;

    if (strcasecmp(pathName.getPathExtension().string(), ".gz") == 0) {
        //printf("TRYING '%s'\n", (const char*) pathName);
        pAsset = Asset::createFromCompressedFile(pathName.string(), mode);
    } else {
        //printf("TRYING '%s'\n", (const char*) pathName);
        pAsset = Asset::createFromFile(pathName.string(), mode);
    }

    return pAsset;
}

/*
 * Given an entry in a Zip archive, create a new Asset object.
 *
 * If the entry is uncompressed, we may want to create or share a
 * slice of shared memory.
 */
Asset* AssetManager::openAssetFromZipLocked(const ZipFileRO* pZipFile,
    const ZipEntryRO entry, AccessMode mode, const String8& entryName)
{
    Asset* pAsset = NULL;

    // TODO: look for previously-created shared memory slice?
    int method;
    size_t uncompressedLen;

    //printf("USING Zip '%s'\n", pEntry->getFileName());

    //pZipFile->getEntryInfo(entry, &method, &uncompressedLen, &compressedLen,
    //    &offset);
    if (!pZipFile->getEntryInfo(entry, &method, &uncompressedLen, NULL, NULL,
            NULL, NULL))
    {
        LOGW("getEntryInfo failed\n");
        return NULL;
    }

    FileMap* dataMap = pZipFile->createEntryFileMap(entry);
    if (dataMap == NULL) {
        LOGW("create map from entry failed\n");
        return NULL;
    }

    if (method == ZipFileRO::kCompressStored) {
        pAsset = Asset::createFromUncompressedMap(dataMap, mode);
        LOGV("Opened uncompressed entry %s in zip %s mode %d: %p", entryName.string(),
                dataMap->getFileName(), mode, pAsset);
    } else {
        pAsset = Asset::createFromCompressedMap(dataMap, method,
            uncompressedLen, mode);
        LOGV("Opened compressed entry %s in zip %s mode %d: %p", entryName.string(),
                dataMap->getFileName(), mode, pAsset);
    }
    if (pAsset == NULL) {
        /* unexpected */
        LOGW("create from segment failed\n");
    }

    return pAsset;
}



/*
 * Open a directory in the asset namespace.
 *
 * An "asset directory" is simply the combination of all files in all
 * locations, with ".gz" stripped for loose files.  With app, locale, and
 * vendor defined, we have 8 directories and 2 Zip archives to scan.
 *
 * Pass in "" for the root dir.
 */
AssetDir* AssetManager::openDir(const char* dirName)
{
    AutoMutex _l(mLock);

    AssetDir* pDir = NULL;
    SortedVector<AssetDir::FileInfo>* pMergedInfo = NULL;

    LOG_FATAL_IF(mAssetPaths.size() == 0, "No assets added to AssetManager");
    assert(dirName != NULL);

    //printf("+++ openDir(%s) in '%s'\n", dirName, (const char*) mAssetBase);

    if (mCacheMode != CACHE_OFF && !mCacheValid)
        loadFileNameCacheLocked();

    pDir = new AssetDir;

    /*
     * Scan the various directories, merging what we find into a single
     * vector.  We want to scan them in reverse priority order so that
     * the ".EXCLUDE" processing works correctly.  Also, if we decide we
     * want to remember where the file is coming from, we'll get the right
     * version.
     *
     * We start with Zip archives, then do loose files.
     */
    pMergedInfo = new SortedVector<AssetDir::FileInfo>;

    size_t i = mAssetPaths.size();
    while (i > 0) {
        i--;
        const asset_path& ap = mAssetPaths.itemAt(i);
        if (ap.type == kFileTypeRegular) {
            LOGV("Adding directory %s from zip %s", dirName, ap.path.string());
            scanAndMergeZipLocked(pMergedInfo, ap, kAssetsRoot, dirName);
        } else {
            LOGV("Adding directory %s from dir %s", dirName, ap.path.string());
            scanAndMergeDirLocked(pMergedInfo, ap, kAssetsRoot, dirName);
        }
    }

#if 0
    printf("FILE LIST:\n");
    for (i = 0; i < (size_t) pMergedInfo->size(); i++) {
        printf(" %d: (%d) '%s'\n", i,
            pMergedInfo->itemAt(i).getFileType(),
            (const char*) pMergedInfo->itemAt(i).getFileName());
    }
#endif

    pDir->setFileList(pMergedInfo);
    return pDir;
}

/*
 * Open a directory in the non-asset namespace.
 *
 * An "asset directory" is simply the combination of all files in all
 * locations, with ".gz" stripped for loose files.  With app, locale, and
 * vendor defined, we have 8 directories and 2 Zip archives to scan.
 *
 * Pass in "" for the root dir.
 */
AssetDir* AssetManager::openNonAssetDir(void* cookie, const char* dirName)
{
    AutoMutex _l(mLock);

    AssetDir* pDir = NULL;
    SortedVector<AssetDir::FileInfo>* pMergedInfo = NULL;

    LOG_FATAL_IF(mAssetPaths.size() == 0, "No assets added to AssetManager");
    assert(dirName != NULL);

    //printf("+++ openDir(%s) in '%s'\n", dirName, (const char*) mAssetBase);

    if (mCacheMode != CACHE_OFF && !mCacheValid)
        loadFileNameCacheLocked();

    pDir = new AssetDir;

    pMergedInfo = new SortedVector<AssetDir::FileInfo>;

    const size_t which = ((size_t)cookie)-1;

    if (which < mAssetPaths.size()) {
        const asset_path& ap = mAssetPaths.itemAt(which);
        if (ap.type == kFileTypeRegular) {
            LOGV("Adding directory %s from zip %s", dirName, ap.path.string());
            scanAndMergeZipLocked(pMergedInfo, ap, NULL, dirName);
        } else {
            LOGV("Adding directory %s from dir %s", dirName, ap.path.string());
            scanAndMergeDirLocked(pMergedInfo, ap, NULL, dirName);
        }
    }

#if 0
    printf("FILE LIST:\n");
    for (i = 0; i < (size_t) pMergedInfo->size(); i++) {
        printf(" %d: (%d) '%s'\n", i,
            pMergedInfo->itemAt(i).getFileType(),
            (const char*) pMergedInfo->itemAt(i).getFileName());
    }
#endif

    pDir->setFileList(pMergedInfo);
    return pDir;
}

/*
 * Scan the contents of the specified directory and merge them into the
 * "pMergedInfo" vector, removing previous entries if we find "exclude"
 * directives.
 *
 * Returns "false" if we found nothing to contribute.
 */
bool AssetManager::scanAndMergeDirLocked(SortedVector<AssetDir::FileInfo>* pMergedInfo,
    const asset_path& ap, const char* rootDir, const char* dirName)
{
    SortedVector<AssetDir::FileInfo>* pContents;
    String8 path;

    assert(pMergedInfo != NULL);

    //printf("scanAndMergeDir: %s %s %s %s\n", appName, locale, vendor,dirName);

    if (mCacheValid) {
        int i, start, count;

        pContents = new SortedVector<AssetDir::FileInfo>;

        /*
         * Get the basic partial path and find it in the cache.  That's
         * the start point for the search.
         */
        path = createPathNameLocked(ap, rootDir);
        if (dirName[0] != '\0')
            path.appendPath(dirName);

        start = mCache.indexOf(path);
        if (start == NAME_NOT_FOUND) {
            //printf("+++ not found in cache: dir '%s'\n", (const char*) path);
            delete pContents;
            return false;
        }

        /*
         * The match string looks like "common/default/default/foo/bar/".
         * The '/' on the end ensures that we don't match on the directory
         * itself or on ".../foo/barfy/".
         */
        path.append("/");

        count = mCache.size();

        /*
         * Pick out the stuff in the current dir by examining the pathname.
         * It needs to match the partial pathname prefix, and not have a '/'
         * (fssep) anywhere after the prefix.
         */
        for (i = start+1; i < count; i++) {
            if (mCache[i].getFileName().length() > path.length() &&
                strncmp(mCache[i].getFileName().string(), path.string(), path.length()) == 0)
            {
                const char* name = mCache[i].getFileName().string();
                // XXX THIS IS BROKEN!  Looks like we need to store the full
                // path prefix separately from the file path.
                if (strchr(name + path.length(), '/') == NULL) {
                    /* grab it, reducing path to just the filename component */
                    AssetDir::FileInfo tmp = mCache[i];
                    tmp.setFileName(tmp.getFileName().getPathLeaf());
                    pContents->add(tmp);
                }
            } else {
                /* no longer in the dir or its subdirs */
                break;
            }

        }
    } else {
        path = createPathNameLocked(ap, rootDir);
        if (dirName[0] != '\0')
            path.appendPath(dirName);
        pContents = scanDirLocked(path);
        if (pContents == NULL)
            return false;
    }

    // if we wanted to do an incremental cache fill, we would do it here

    /*
     * Process "exclude" directives.  If we find a filename that ends with
     * ".EXCLUDE", we look for a matching entry in the "merged" set, and
     * remove it if we find it.  We also delete the "exclude" entry.
     */
    int i, count, exclExtLen;

    count = pContents->size();
    exclExtLen = strlen(kExcludeExtension);
    for (i = 0; i < count; i++) {
        const char* name;
        int nameLen;

        name = pContents->itemAt(i).getFileName().string();
        nameLen = strlen(name);
        if (nameLen > exclExtLen &&
            strcmp(name + (nameLen - exclExtLen), kExcludeExtension) == 0)
        {
            String8 match(name, nameLen - exclExtLen);
            int matchIdx;

            matchIdx = AssetDir::FileInfo::findEntry(pMergedInfo, match);
            if (matchIdx > 0) {
                LOGV("Excluding '%s' [%s]\n",
                    pMergedInfo->itemAt(matchIdx).getFileName().string(),
                    pMergedInfo->itemAt(matchIdx).getSourceName().string());
                pMergedInfo->removeAt(matchIdx);
            } else {
                //printf("+++ no match on '%s'\n", (const char*) match);
            }

            LOGD("HEY: size=%d removing %d\n", (int)pContents->size(), i);
            pContents->removeAt(i);
            i--;        // adjust "for" loop
            count--;    //  and loop limit
        }
    }

    mergeInfoLocked(pMergedInfo, pContents);

    delete pContents;

    return true;
}

/*
 * Scan the contents of the specified directory, and stuff what we find
 * into a newly-allocated vector.
 *
 * Files ending in ".gz" will have their extensions removed.
 *
 * We should probably think about skipping files with "illegal" names,
 * e.g. illegal characters (/\:) or excessive length.
 *
 * Returns NULL if the specified directory doesn't exist.
 */
SortedVector<AssetDir::FileInfo>* AssetManager::scanDirLocked(const String8& path)
{
    SortedVector<AssetDir::FileInfo>* pContents = NULL;
    DIR* dir;
    struct dirent* entry;
    FileType fileType;

    LOGV("Scanning dir '%s'\n", path.string());

    dir = opendir(path.string());
    if (dir == NULL)
        return NULL;

    pContents = new SortedVector<AssetDir::FileInfo>;

    while (1) {
        entry = readdir(dir);
        if (entry == NULL)
            break;

        if (strcmp(entry->d_name, ".") == 0 ||
            strcmp(entry->d_name, "..") == 0)
            continue;

#ifdef _DIRENT_HAVE_D_TYPE
        if (entry->d_type == DT_REG)
            fileType = kFileTypeRegular;
        else if (entry->d_type == DT_DIR)
            fileType = kFileTypeDirectory;
        else
            fileType = kFileTypeUnknown;
#else
        // stat the file
        fileType = ::getFileType(path.appendPathCopy(entry->d_name).string());
#endif

        if (fileType != kFileTypeRegular && fileType != kFileTypeDirectory)
            continue;

        AssetDir::FileInfo info;
        info.set(String8(entry->d_name), fileType);
        if (strcasecmp(info.getFileName().getPathExtension().string(), ".gz") == 0)
            info.setFileName(info.getFileName().getBasePath());
        info.setSourceName(path.appendPathCopy(info.getFileName()));
        pContents->add(info);
    }

    closedir(dir);
    return pContents;
}

/*
 * Scan the contents out of the specified Zip archive, and merge what we
 * find into "pMergedInfo".  If the Zip archive in question doesn't exist,
 * we return immediately.
 *
 * Returns "false" if we found nothing to contribute.
 */
bool AssetManager::scanAndMergeZipLocked(SortedVector<AssetDir::FileInfo>* pMergedInfo,
    const asset_path& ap, const char* rootDir, const char* baseDirName)
{
    ZipFileRO* pZip;
    Vector<String8> dirs;
    AssetDir::FileInfo info;
    SortedVector<AssetDir::FileInfo> contents;
    String8 sourceName, zipName, dirName;

    pZip = mZipSet.getZip(ap.path);
    if (pZip == NULL) {
        LOGW("Failure opening zip %s\n", ap.path.string());
        return false;
    }

    zipName = ZipSet::getPathName(ap.path.string());

    /* convert "sounds" to "rootDir/sounds" */
    if (rootDir != NULL) dirName = rootDir;
    dirName.appendPath(baseDirName);

    /*
     * Scan through the list of files, looking for a match.  The files in
     * the Zip table of contents are not in sorted order, so we have to
     * process the entire list.  We're looking for a string that begins
     * with the characters in "dirName", is followed by a '/', and has no
     * subsequent '/' in the stuff that follows.
     *
     * What makes this especially fun is that directories are not stored
     * explicitly in Zip archives, so we have to infer them from context.
     * When we see "sounds/foo.wav" we have to leave a note to ourselves
     * to insert a directory called "sounds" into the list.  We store
     * these in temporary vector so that we only return each one once.
     *
     * Name comparisons are case-sensitive to match UNIX filesystem
     * semantics.
     */
    int dirNameLen = dirName.length();
    for (int i = 0; i < pZip->getNumEntries(); i++) {
        ZipEntryRO entry;
        char nameBuf[256];

        entry = pZip->findEntryByIndex(i);
        if (pZip->getEntryFileName(entry, nameBuf, sizeof(nameBuf)) != 0) {
            // TODO: fix this if we expect to have long names
            LOGE("ARGH: name too long?\n");
            continue;
        }
        //printf("Comparing %s in %s?\n", nameBuf, dirName.string());
        if (dirNameLen == 0 ||
            (strncmp(nameBuf, dirName.string(), dirNameLen) == 0 &&
             nameBuf[dirNameLen] == '/'))
        {
            const char* cp;
            const char* nextSlash;

            cp = nameBuf + dirNameLen;
            if (dirNameLen != 0)
                cp++;       // advance past the '/'

            nextSlash = strchr(cp, '/');
//xxx this may break if there are bare directory entries
            if (nextSlash == NULL) {
                /* this is a file in the requested directory */

                info.set(String8(nameBuf).getPathLeaf(), kFileTypeRegular);

                info.setSourceName(
                    createZipSourceNameLocked(zipName, dirName, info.getFileName()));

                contents.add(info);
                //printf("FOUND: file '%s'\n", info.getFileName().string());
            } else {
                /* this is a subdir; add it if we don't already have it*/
                String8 subdirName(cp, nextSlash - cp);
                size_t j;
                size_t N = dirs.size();

                for (j = 0; j < N; j++) {
                    if (subdirName == dirs[j]) {
                        break;
                    }
                }
                if (j == N) {
                    dirs.add(subdirName);
                }

                //printf("FOUND: dir '%s'\n", subdirName.string());
            }
        }
    }

    /*
     * Add the set of unique directories.
     */
    for (int i = 0; i < (int) dirs.size(); i++) {
        info.set(dirs[i], kFileTypeDirectory);
        info.setSourceName(
            createZipSourceNameLocked(zipName, dirName, info.getFileName()));
        contents.add(info);
    }

    mergeInfoLocked(pMergedInfo, &contents);

    return true;
}


/*
 * Merge two vectors of FileInfo.
 *
 * The merged contents will be stuffed into *pMergedInfo.
 *
 * If an entry for a file exists in both "pMergedInfo" and "pContents",
 * we use the newer "pContents" entry.
 */
void AssetManager::mergeInfoLocked(SortedVector<AssetDir::FileInfo>* pMergedInfo,
    const SortedVector<AssetDir::FileInfo>* pContents)
{
    /*
     * Merge what we found in this directory with what we found in
     * other places.
     *
     * Two basic approaches:
     * (1) Create a new array that holds the unique values of the two
     *     arrays.
     * (2) Take the elements from pContents and shove them into pMergedInfo.
     *
     * Because these are vectors of complex objects, moving elements around
     * inside the vector requires constructing new objects and allocating
     * storage for members.  With approach #1, we're always adding to the
     * end, whereas with #2 we could be inserting multiple elements at the
     * front of the vector.  Approach #1 requires a full copy of the
     * contents of pMergedInfo, but approach #2 requires the same copy for
     * every insertion at the front of pMergedInfo.
     *
     * (We should probably use a SortedVector interface that allows us to
     * just stuff items in, trusting us to maintain the sort order.)
     */
    SortedVector<AssetDir::FileInfo>* pNewSorted;
    int mergeMax, contMax;
    int mergeIdx, contIdx;

    pNewSorted = new SortedVector<AssetDir::FileInfo>;
    mergeMax = pMergedInfo->size();
    contMax = pContents->size();
    mergeIdx = contIdx = 0;

    while (mergeIdx < mergeMax || contIdx < contMax) {
        if (mergeIdx == mergeMax) {
            /* hit end of "merge" list, copy rest of "contents" */
            pNewSorted->add(pContents->itemAt(contIdx));
            contIdx++;
        } else if (contIdx == contMax) {
            /* hit end of "cont" list, copy rest of "merge" */
            pNewSorted->add(pMergedInfo->itemAt(mergeIdx));
            mergeIdx++;
        } else if (pMergedInfo->itemAt(mergeIdx) == pContents->itemAt(contIdx))
        {
            /* items are identical, add newer and advance both indices */
            pNewSorted->add(pContents->itemAt(contIdx));
            mergeIdx++;
            contIdx++;
        } else if (pMergedInfo->itemAt(mergeIdx) < pContents->itemAt(contIdx))
        {
            /* "merge" is lower, add that one */
            pNewSorted->add(pMergedInfo->itemAt(mergeIdx));
            mergeIdx++;
        } else {
            /* "cont" is lower, add that one */
            assert(pContents->itemAt(contIdx) < pMergedInfo->itemAt(mergeIdx));
            pNewSorted->add(pContents->itemAt(contIdx));
            contIdx++;
        }
    }

    /*
     * Overwrite the "merged" list with the new stuff.
     */
    *pMergedInfo = *pNewSorted;
    delete pNewSorted;

#if 0       // for Vector, rather than SortedVector
    int i, j;
    for (i = pContents->size() -1; i >= 0; i--) {
        bool add = true;

        for (j = pMergedInfo->size() -1; j >= 0; j--) {
            /* case-sensitive comparisons, to behave like UNIX fs */
            if (strcmp(pContents->itemAt(i).mFileName,
                       pMergedInfo->itemAt(j).mFileName) == 0)
            {
                /* match, don't add this entry */
                add = false;
                break;
            }
        }

        if (add)
            pMergedInfo->add(pContents->itemAt(i));
    }
#endif
}


/*
 * Load all files into the file name cache.  We want to do this across
 * all combinations of { appname, locale, vendor }, performing a recursive
 * directory traversal.
 *
 * This is not the most efficient data structure.  Also, gathering the
 * information as we needed it (file-by-file or directory-by-directory)
 * would be faster.  However, on the actual device, 99% of the files will
 * live in Zip archives, so this list will be very small.  The trouble
 * is that we have to check the "loose" files first, so it's important
 * that we don't beat the filesystem silly looking for files that aren't
 * there.
 *
 * Note on thread safety: this is the only function that causes updates
 * to mCache, and anybody who tries to use it will call here if !mCacheValid,
 * so we need to employ a mutex here.
 */
void AssetManager::loadFileNameCacheLocked(void)
{
    assert(!mCacheValid);
    assert(mCache.size() == 0);

#ifdef DO_TIMINGS   // need to link against -lrt for this now
    DurationTimer timer;
    timer.start();
#endif

    fncScanLocked(&mCache, "");

#ifdef DO_TIMINGS
    timer.stop();
    LOGD("Cache scan took %.3fms\n",
        timer.durationUsecs() / 1000.0);
#endif

#if 0
    int i;
    printf("CACHED FILE LIST (%d entries):\n", mCache.size());
    for (i = 0; i < (int) mCache.size(); i++) {
        printf(" %d: (%d) '%s'\n", i,
            mCache.itemAt(i).getFileType(),
            (const char*) mCache.itemAt(i).getFileName());
    }
#endif

    mCacheValid = true;
}

/*
 * Scan up to 8 versions of the specified directory.
 */
void AssetManager::fncScanLocked(SortedVector<AssetDir::FileInfo>* pMergedInfo,
    const char* dirName)
{
    size_t i = mAssetPaths.size();
    while (i > 0) {
        i--;
        const asset_path& ap = mAssetPaths.itemAt(i);
        fncScanAndMergeDirLocked(pMergedInfo, ap, NULL, NULL, dirName);
        if (mLocale != NULL)
            fncScanAndMergeDirLocked(pMergedInfo, ap, mLocale, NULL, dirName);
        if (mVendor != NULL)
            fncScanAndMergeDirLocked(pMergedInfo, ap, NULL, mVendor, dirName);
        if (mLocale != NULL && mVendor != NULL)
            fncScanAndMergeDirLocked(pMergedInfo, ap, mLocale, mVendor, dirName);
    }
}

/*
 * Recursively scan this directory and all subdirs.
 *
 * This is similar to scanAndMergeDir, but we don't remove the .EXCLUDE
 * files, and we prepend the extended partial path to the filenames.
 */
bool AssetManager::fncScanAndMergeDirLocked(
    SortedVector<AssetDir::FileInfo>* pMergedInfo,
    const asset_path& ap, const char* locale, const char* vendor,
    const char* dirName)
{
    SortedVector<AssetDir::FileInfo>* pContents;
    String8 partialPath;
    String8 fullPath;

    // XXX This is broken -- the filename cache needs to hold the base
    // asset path separately from its filename.
    
    partialPath = createPathNameLocked(ap, locale, vendor);
    if (dirName[0] != '\0') {
        partialPath.appendPath(dirName);
    }

    fullPath = partialPath;
    pContents = scanDirLocked(fullPath);
    if (pContents == NULL) {
        return false;       // directory did not exist
    }

    /*
     * Scan all subdirectories of the current dir, merging what we find
     * into "pMergedInfo".
     */
    for (int i = 0; i < (int) pContents->size(); i++) {
        if (pContents->itemAt(i).getFileType() == kFileTypeDirectory) {
            String8 subdir(dirName);
            subdir.appendPath(pContents->itemAt(i).getFileName());

            fncScanAndMergeDirLocked(pMergedInfo, ap, locale, vendor, subdir.string());
        }
    }

    /*
     * To be consistent, we want entries for the root directory.  If
     * we're the root, add one now.
     */
    if (dirName[0] == '\0') {
        AssetDir::FileInfo tmpInfo;

        tmpInfo.set(String8(""), kFileTypeDirectory);
        tmpInfo.setSourceName(createPathNameLocked(ap, locale, vendor));
        pContents->add(tmpInfo);
    }

    /*
     * We want to prepend the extended partial path to every entry in
     * "pContents".  It's the same value for each entry, so this will
     * not change the sorting order of the vector contents.
     */
    for (int i = 0; i < (int) pContents->size(); i++) {
        const AssetDir::FileInfo& info = pContents->itemAt(i);
        pContents->editItemAt(i).setFileName(partialPath.appendPathCopy(info.getFileName()));
    }

    mergeInfoLocked(pMergedInfo, pContents);
    return true;
}

/*
 * Trash the cache.
 */
void AssetManager::purgeFileNameCacheLocked(void)
{
    mCacheValid = false;
    mCache.clear();
}

/*
 * ===========================================================================
 *      AssetManager::SharedZip
 * ===========================================================================
 */


Mutex AssetManager::SharedZip::gLock;
DefaultKeyedVector<String8, wp<AssetManager::SharedZip> > AssetManager::SharedZip::gOpen;

AssetManager::SharedZip::SharedZip(const String8& path, time_t modWhen)
    : mPath(path), mZipFile(NULL), mModWhen(modWhen),
      mResourceTableAsset(NULL), mResourceTable(NULL)
{
    //LOGI("Creating SharedZip %p %s\n", this, (const char*)mPath);
    mZipFile = new ZipFileRO;
    LOGV("+++ opening zip '%s'\n", mPath.string());
    if (mZipFile->open(mPath.string()) != NO_ERROR) {
        LOGD("failed to open Zip archive '%s'\n", mPath.string());
        delete mZipFile;
        mZipFile = NULL;
    }
}

sp<AssetManager::SharedZip> AssetManager::SharedZip::get(const String8& path)
{
    AutoMutex _l(gLock);
    time_t modWhen = getFileModDate(path);
    sp<SharedZip> zip = gOpen.valueFor(path).promote();
    if (zip != NULL && zip->mModWhen == modWhen) {
        return zip;
    }
    zip = new SharedZip(path, modWhen);
    gOpen.add(path, zip);
    return zip;

}

ZipFileRO* AssetManager::SharedZip::getZip()
{
    return mZipFile;
}

Asset* AssetManager::SharedZip::getResourceTableAsset()
{
    LOGV("Getting from SharedZip %p resource asset %p\n", this, mResourceTableAsset);
    return mResourceTableAsset;
}

Asset* AssetManager::SharedZip::setResourceTableAsset(Asset* asset)
{
    {
        AutoMutex _l(gLock);
        if (mResourceTableAsset == NULL) {
            mResourceTableAsset = asset;
            // This is not thread safe the first time it is called, so
            // do it here with the global lock held.
            asset->getBuffer(true);
            return asset;
        }
    }
    delete asset;
    return mResourceTableAsset;
}

ResTable* AssetManager::SharedZip::getResourceTable()
{
    LOGV("Getting from SharedZip %p resource table %p\n", this, mResourceTable);
    return mResourceTable;
}

ResTable* AssetManager::SharedZip::setResourceTable(ResTable* res)
{
    {
        AutoMutex _l(gLock);
        if (mResourceTable == NULL) {
            mResourceTable = res;
            return res;
        }
    }
    delete res;
    return mResourceTable;
}

bool AssetManager::SharedZip::isUpToDate()
{
    time_t modWhen = getFileModDate(mPath.string());
    return mModWhen == modWhen;
}

AssetManager::SharedZip::~SharedZip()
{
    //LOGI("Destroying SharedZip %p %s\n", this, (const char*)mPath);
    if (mResourceTable != NULL) {
        delete mResourceTable;
    }
    if (mResourceTableAsset != NULL) {
        delete mResourceTableAsset;
    }
    if (mZipFile != NULL) {
        delete mZipFile;
        LOGV("Closed '%s'\n", mPath.string());
    }
}

/*
 * ===========================================================================
 *      AssetManager::ZipSet
 * ===========================================================================
 */

/*
 * Constructor.
 */
AssetManager::ZipSet::ZipSet(void)
{
}

/*
 * Destructor.  Close any open archives.
 */
AssetManager::ZipSet::~ZipSet(void)
{
    size_t N = mZipFile.size();
    for (size_t i = 0; i < N; i++)
        closeZip(i);
}

/*
 * Close a Zip file and reset the entry.
 */
void AssetManager::ZipSet::closeZip(int idx)
{
    mZipFile.editItemAt(idx) = NULL;
}


/*
 * Retrieve the appropriate Zip file from the set.
 */
ZipFileRO* AssetManager::ZipSet::getZip(const String8& path)
{
    int idx = getIndex(path);
    sp<SharedZip> zip = mZipFile[idx];
    if (zip == NULL) {
        zip = SharedZip::get(path);
        mZipFile.editItemAt(idx) = zip;
    }
    return zip->getZip();
}

Asset* AssetManager::ZipSet::getZipResourceTableAsset(const String8& path)
{
    int idx = getIndex(path);
    sp<SharedZip> zip = mZipFile[idx];
    if (zip == NULL) {
        zip = SharedZip::get(path);
        mZipFile.editItemAt(idx) = zip;
    }
    return zip->getResourceTableAsset();
}

Asset* AssetManager::ZipSet::setZipResourceTableAsset(const String8& path,
                                                 Asset* asset)
{
    int idx = getIndex(path);
    sp<SharedZip> zip = mZipFile[idx];
    // doesn't make sense to call before previously accessing.
    return zip->setResourceTableAsset(asset);
}

ResTable* AssetManager::ZipSet::getZipResourceTable(const String8& path)
{
    int idx = getIndex(path);
    sp<SharedZip> zip = mZipFile[idx];
    if (zip == NULL) {
        zip = SharedZip::get(path);
        mZipFile.editItemAt(idx) = zip;
    }
    return zip->getResourceTable();
}

ResTable* AssetManager::ZipSet::setZipResourceTable(const String8& path,
                                                    ResTable* res)
{
    int idx = getIndex(path);
    sp<SharedZip> zip = mZipFile[idx];
    // doesn't make sense to call before previously accessing.
    return zip->setResourceTable(res);
}

/*
 * Generate the partial pathname for the specified archive.  The caller
 * gets to prepend the asset root directory.
 *
 * Returns something like "common/en-US-noogle.jar".
 */
/*static*/ String8 AssetManager::ZipSet::getPathName(const char* zipPath)
{
    return String8(zipPath);
}

bool AssetManager::ZipSet::isUpToDate()
{
    const size_t N = mZipFile.size();
    for (size_t i=0; i<N; i++) {
        if (mZipFile[i] != NULL && !mZipFile[i]->isUpToDate()) {
            return false;
        }
    }
    return true;
}

/*
 * Compute the zip file's index.
 *
 * "appName", "locale", and "vendor" should be set to NULL to indicate the
 * default directory.
 */
int AssetManager::ZipSet::getIndex(const String8& zip) const
{
    const size_t N = mZipPath.size();
    for (size_t i=0; i<N; i++) {
        if (mZipPath[i] == zip) {
            return i;
        }
    }

    mZipPath.add(zip);
    mZipFile.add(NULL);

    return mZipPath.size()-1;
}<|MERGE_RESOLUTION|>--- conflicted
+++ resolved
@@ -36,9 +36,7 @@
 #include <dirent.h>
 #include <errno.h>
 #include <assert.h>
-<<<<<<< HEAD
 #include <strings.h>
-=======
 #include <fcntl.h>
 #include <sys/stat.h>
 #include <unistd.h>
@@ -52,7 +50,6 @@
     } while (_rc == -1 && errno == EINTR); \
     _rc; })
 #endif
->>>>>>> f6bbefd5
 
 using namespace android;
 
